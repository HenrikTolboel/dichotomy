// see: 
//      https://docs.github.com/en/actions/publishing-packages/publishing-java-packages-with-gradle
//      https://docs.gradle.org/current/userguide/publishing_maven.html

plugins {
    id("java-library")
    id("maven-publish")
    signing
}

group = "net.xyzsd"
version = "0.9"

repositories {
    mavenCentral()
}

dependencies {
    compileOnly("org.jetbrains:annotations:24.0.1")
    testImplementation("org.junit.jupiter:junit-jupiter-api:5.9.3")
    testRuntimeOnly("org.junit.jupiter:junit-jupiter-engine:5.9.3")
}

java {
    toolchain {
        languageVersion.set(JavaLanguageVersion.of(21))
        vendor.set(JvmVendorSpec.ADOPTIUM)
    }

    withJavadocJar()
    withSourcesJar()
}


tasks.getByName<Test>("test") {
    useJUnitPlatform()
}


<<<<<<< HEAD

tasks.withType<JavaCompile>().configureEach {
    options.compilerArgs.add("-Xlint:preview")
}

=======
>>>>>>> 123519b8
tasks.withType<Test>().configureEach {
    useJUnitPlatform()
}

<<<<<<< HEAD
tasks.withType<JavaExec>().configureEach {
}




=======
>>>>>>> 123519b8
publishing {
    publications {
        create<MavenPublication>("mavenJava") {
            from(components["java"])
            
            pom {
                name.set("dichotomy")
                description.set("Either and Result monads for Java")
                url.set("https://maven.pkg.github.com/xyzsd/dichotomy")   

                licenses {
                    license {
                        name.set("The Apache License, Version 2.0")
                        url.set("http://www.apache.org/licenses/LICENSE-2.0.txt")
                    }

                    license {
                        name.set("The MIT License")
                        url.set("http://opensource.org/licenses/MIT")
                    }            
                }

                developers {
                    developer {
                        id.set("xyzsd")
                        email.set("xyzsd@xyzsd.net")
                    }
                }
                
                scm {
                        connection.set("scm:git:git://github.com/xyzsd/dichotomy.git")
                        developerConnection.set("scm:git:ssh://git@github.com:xyzsd/dichotomy.git")
                        url.set("https://github.com/xyzsd/dichotomy")
                }
            }
        }
    }
    
    repositories {
        maven {
            name = "OSSRH"
            
            val releasesRepoUrl = uri("https://oss.sonatype.org/service/local/staging/deploy/maven2/")
            val snapshotsRepoUrl = uri("https://oss.sonatype.org/content/repositories/snapshots/")
            url = if (version.toString().endsWith("SNAPSHOT")) snapshotsRepoUrl else releasesRepoUrl
        
            credentials {
                    username = System.getenv("OSSRH_USERNAME")
                    password = System.getenv("OSSRH_PASSWORD")
                }
        }
    }
}

signing {
    val signingKey: String? = System.getenv("SIGNING_KEY_PRIVATE")
    val signingKeyPassphrase: String? = System.getenv("SIGNING_KEY_PASSPHRASE")
    useInMemoryPgpKeys(signingKey, signingKeyPassphrase)
    sign(publishing.publications["mavenJava"])
}

// JavaDoc options
tasks.javadoc {
    if (JavaVersion.current().isJava9Compatible) {
        (options as StandardJavadocDocletOptions).addBooleanOption("html5", true)
    }
    val javadocOptions = options as CoreJavadocOptions
    javadocOptions.addStringOption("source", "21")
}

// for reproducible builds
tasks.withType<AbstractArchiveTask>().configureEach {
    isReproducibleFileOrder = true
    isPreserveFileTimestamps = false
    dirMode = 775
    fileMode = 664
    archiveVersion.set("${project.version}")
}<|MERGE_RESOLUTION|>--- conflicted
+++ resolved
@@ -21,7 +21,7 @@
     testRuntimeOnly("org.junit.jupiter:junit-jupiter-engine:5.9.3")
 }
 
-java {
+java { 
     toolchain {
         languageVersion.set(JavaLanguageVersion.of(21))
         vendor.set(JvmVendorSpec.ADOPTIUM)
@@ -37,27 +37,21 @@
 }
 
 
-<<<<<<< HEAD
 
 tasks.withType<JavaCompile>().configureEach {
     options.compilerArgs.add("-Xlint:preview")
 }
 
-=======
->>>>>>> 123519b8
+
 tasks.withType<Test>().configureEach {
     useJUnitPlatform()
 }
 
-<<<<<<< HEAD
 tasks.withType<JavaExec>().configureEach {
 }
 
 
 
-
-=======
->>>>>>> 123519b8
 publishing {
     publications {
         create<MavenPublication>("mavenJava") {
